"""Samplers generate kspace trajectories."""

from __future__ import annotations
import ismrmrd as mrd
import numpy as np
from numpy.typing import NDArray
from tqdm.auto import tqdm
from ..simulation import SimConfig
from .base import BaseSampler
from .factories import (
    AngleRotation,
    VDSorder,
    VDSpdf,
    stack_spiral_factory,
    stacked_epi_factory,
    evi_factory,
)
from snake.mrd_utils.utils import ACQ
from snake._meta import batched, EnvConfig
from mrinufft.io import read_trajectory


class NonCartesianAcquisitionSampler(BaseSampler):
    """
    Base class for non-cartesian acquisition samplers.

    Parameters
    ----------
    constant: bool
        If True, the trajectory is constant.
    obs_time_ms: int
        Time spent to acquire a single shot
    in_out: bool
<<<<<<< HEAD
        If true, the trajectory is acquired with a double join pattern from/to
        the periphery
=======
        If true, the trajectory is acquired with a double join pattern
        from/to the periphery
>>>>>>> 85131534
    ndim: int
        Number of dimensions of the trajectory (2 or 3)
    """

    __engine__ = "NUFFT"
    in_out: bool = True
    obs_time_ms: int = 30

    def add_all_acq_mrd(
        self,
        dataset: mrd.Dataset,
        sim_conf: SimConfig,
    ) -> mrd.Dataset:
        """Generate all mrd_acquisitions."""
        single_frame = self.get_next_frame(sim_conf)
        n_shots_frame = single_frame.shape[0]
        n_samples = single_frame.shape[1]
        TR_vol_ms = sim_conf.seq.TR * single_frame.shape[0]
        n_ksp_frames_true = sim_conf.max_sim_time * 1000 / TR_vol_ms
        n_ksp_frames = int(n_ksp_frames_true)

        trajectory_dimension = single_frame.shape[-1]

        self.log.info("Generating %d frames", n_ksp_frames)
        self.log.info("Frame have %d shots", n_shots_frame)
        self.log.info("Shot have %d samples", n_samples)
        self.log.info("Tobs %.3f ms", n_samples * sim_conf.hardware.dwell_time_ms)
        self.log.info("volume TR: %.3f ms", TR_vol_ms)

        if self.constant:
            self.log.info("Constant Trajectory")

        if n_ksp_frames == 0:
            raise ValueError(
                "No frame can be generated with the current configuration"
                " (TR/shot too long or max_sim_time too short)"
            )
        if n_ksp_frames != n_ksp_frames_true:
            self.log.warning(
                "Volumic TR does not align with max simulation time, "
                "last incomplete frame will be discarded."
            )
            self.log.warning("Updating the max_sim_time to match.")
            sim_conf.max_sim_time = TR_vol_ms * n_ksp_frames / 1000
        self.log.info("Start Sampling pattern generation")
        kspace_data_vol = np.zeros(
            (n_shots_frame, sim_conf.hardware.n_coils, n_samples),
            dtype=np.complex64,
        )

        hdr = mrd.xsd.CreateFromDocument(dataset.read_xml_header())
        hdr.encoding[0].encodingLimits = mrd.xsd.encodingLimitsType(
            kspace_encoding_step_0=mrd.xsd.limitType(0, n_samples, n_samples // 2),
            kspace_encoding_step_1=mrd.xsd.limitType(
                0, n_shots_frame, n_shots_frame // 2
            ),
            repetition=mrd.xsd.limitType(0, n_ksp_frames, 0),
        )
        dataset.write_xml_header(mrd.xsd.ToXML(hdr))  # write the updated header back

        # Write the acquisition.
        # We create the dataset manually with custom dtype.
        # Compared to using mrd.Dataset.append_acquisition
        # - this is faster (20-50%)
        # - uses fixed sized array (All shot have the same size !)
        # - allow for smart chunking (useful for reading/writing efficiently)

        acq_dtype = np.dtype(
            [
                ("head", mrd.hdf5.acquisition_header_dtype),
                ("data", np.float32, (sim_conf.hardware.n_coils * n_samples * 2,)),
                ("traj", np.float32, (n_samples * trajectory_dimension,)),
            ]
        )
        acq_size = np.empty((1,), dtype=acq_dtype).nbytes
        chunk = int(
            np.ceil((n_shots_frame * acq_size) / EnvConfig["SNAKE_HDF5_CHUNK_SIZE"])
        )
        chunk = min(chunk, n_shots_frame)
        chunk_write_sizes = [
            len(c)
            for c in batched(
                range(n_shots_frame * n_ksp_frames),
                int(
                    np.ceil(
                        EnvConfig["SNAKE_HDF5_CHUNK_SIZE"]
                        / (acq_size * n_shots_frame * n_ksp_frames)
                    )
                ),
            )
        ]

        self.log.debug("chunk size for hdf5 %s, elem %s Bytes", chunk, acq_size)

        pbar = tqdm(total=n_ksp_frames * n_shots_frame)
        dataset._dataset.create_dataset(
            "data",
            shape=(n_ksp_frames * n_shots_frame,),
            dtype=acq_dtype,
            chunks=(chunk,),
        )
        write_start = 0
        counter = 0
        for i in range(n_ksp_frames):
            kspace_traj_vol = self.get_next_frame(sim_conf)
            for j in range(n_shots_frame):
                flags = 0
                if j == 0:
                    flags |= ACQ.FIRST_IN_ENCODE_STEP1
                    flags |= ACQ.FIRST_IN_REPETITION
                if j == n_shots_frame - 1:
                    flags |= ACQ.LAST_IN_ENCODE_STEP1
                    flags |= ACQ.LAST_IN_REPETITION

                if counter == 0:
                    current_chunk_size = chunk_write_sizes.pop()
                    acq_chunk = np.empty((current_chunk_size,), dtype=acq_dtype)

                acq_chunk[counter]["head"] = np.frombuffer(
                    mrd.AcquisitionHeader(
                        version=1,
                        flags=flags,
                        scan_counter=counter,
                        sample_time_us=self.obs_time_ms * 1000 / n_samples,
                        center_sample=n_samples // 2 if self.in_out else 0,
                        idx=mrd.EncodingCounters(
                            repetition=i,
                            kspace_encode_step_1=j,
                            kspace_encode_step_2=1,
                        ),
                        active_channels=sim_conf.hardware.n_coils,
                        available_channels=sim_conf.hardware.n_coils,
                        number_of_samples=n_samples,
                        trajectory_dimensions=trajectory_dimension,
                    ),
                    dtype=mrd.hdf5.acquisition_header_dtype,
                )
                acq_chunk[counter]["data"] = (
                    kspace_data_vol[j, :, :].view(np.float32).ravel()
                )
                acq_chunk[counter]["traj"] = np.float32(kspace_traj_vol[j, :]).ravel()
                counter += 1
                if counter == current_chunk_size:
                    counter = 0
                    # write to hdf5 mrd
                    dataset._dataset["data"][
                        write_start : write_start + current_chunk_size
                    ] = acq_chunk
                    write_start += current_chunk_size
                pbar.update(1)

        pbar.close()
        return dataset


class LoadTrajectorySampler(NonCartesianAcquisitionSampler):
    """Load a trajectory from a file.

    Parameters
    ----------
    constant: bool
        If True, the trajectory is constant.
    obs_time_ms: int
        Time spent to acquire a single shot
    in_out: bool
<<<<<<< HEAD
        If true, the trajectory is acquired with a double join pattern from/to
        the periphery
=======
        If true, the trajectory is acquired with a double join pattern
        from/to the periphery
>>>>>>> 85131534
    """

    __sampler_name__ = "load-trajectory"
    __engine__ = "NUFFT"

    path: str
    constant: bool = True
    obs_time_ms: int = 25
    raster_time: float = 0.05
    in_out: bool = True

    def _single_frame(self, sim_conf: SimConfig) -> NDArray:
        """Load the trajectory."""
        data = read_trajectory(self.path, raster_time=self.raster_time)[0]
        data = np.minimum(data, 0.5)
        data = np.maximum(data, -0.5)
        return data


class StackOfSpiralSampler(NonCartesianAcquisitionSampler):
    """
    Spiral 2D Acquisition Handler to generate k-space data.

    Parameters
    ----------
    acsz: float | int
        Number/ proportion of lines to be acquired in the center of k-space.
    accelz: int
        Acceleration factor for the rest of the lines.
    directionz: Literal["center-out", "random"]
        Direction of the acquisition. Either "center-out" or "random".
    pdfz: Literal["gaussian", "uniform"]
        Probability density function of the sampling. Either "gaussian" or "uniform".
    obs_ms: int
        Time spent to acquire a single shot
    nb_revolutions: int
        Number of revolutions of the spiral.
    in_out: bool
        If true, the spiral is acquired with a double join pattern from/to the periphery
    **kwargs:
        Extra arguments (smaps, n_jobs, backend etc...)
    """

    __sampler_name__ = "stack-of-spiral"

    acsz: float | int
    accelz: int
    orderz: VDSorder = VDSorder.TOP_DOWN
    nb_revolutions: int = 10
    spiral_name: str = "archimedes"
    pdfz: VDSpdf = VDSpdf.GAUSSIAN
    constant: bool = False
    in_out: bool = True
    rotate_angle: AngleRotation = AngleRotation.ZERO
    obs_time_ms: int = 30
    n_shot_slices: int = 1

    def _single_frame(self, sim_conf: SimConfig) -> NDArray:
        """Generate the sampling pattern."""
        n_samples = int(self.obs_time_ms / sim_conf.hardware.dwell_time_ms)
        return stack_spiral_factory(
            shape=sim_conf.shape,
            accelz=self.accelz,
            acsz=self.acsz,
            n_samples=n_samples,
            nb_revolutions=self.nb_revolutions,
            pdfz=self.pdfz,
            orderz=self.orderz,
            spiral=self.spiral_name,
            rotate_angle=self.rotate_angle,
            in_out=self.in_out,
            n_shot_slices=self.n_shot_slices,
            rng=sim_conf.rng,
        )


class EPI3dAcquisitionSampler(BaseSampler):
    """Sampling pattern for EPI-3D."""

    __sampler_name__ = "epi-3d"
    __engine__ = "EPI"

    in_out = True
    acsz: float | int
    accelz: int
    orderz: VDSorder = VDSorder.CENTER_OUT
    pdfz: VDSpdf = VDSpdf.GAUSSIAN

    def _single_frame(self, sim_conf: SimConfig) -> NDArray:
        """Generate the sampling pattern."""
        return stacked_epi_factory(
            shape=sim_conf.shape,
            accelz=self.accelz,
            acsz=self.acsz,
            orderz=self.orderz,
            pdfz=self.pdfz,
            rng=sim_conf.rng,
        )

    def add_all_acq_mrd(
        self,
        dataset: mrd.Dataset,
        sim_conf: SimConfig,
    ) -> mrd.Dataset:
        """Create the acquisitions associated with this sampler."""
        single_frame = self._single_frame(sim_conf)
        n_shots_frame = single_frame.shape[0]
        n_lines = sim_conf.shape[1]

        n_samples = single_frame.shape[1]
        TR_vol_ms = sim_conf.seq.TR * single_frame.shape[0]
        n_ksp_frames_true = sim_conf.max_sim_time * 1000 / TR_vol_ms
        n_ksp_frames = int(n_ksp_frames_true)

        self.log.info("Generating %d frames", n_ksp_frames)
        self.log.info("Frame have %d shots", n_shots_frame)
        self.log.info("Tobs %.3f ms", n_samples * sim_conf.hardware.dwell_time_ms)
        self.log.info("Shot have %d samples", n_samples)
        self.log.info("volume TR: %f ms", TR_vol_ms)

        if n_ksp_frames == 0:
            raise ValueError(
                "No frame can be generated with the current configuration"
                " (TR/shot too long or max_sim_time too short)"
            )
        if n_ksp_frames != n_ksp_frames_true:
            self.log.warning(
                "Volumic TR does not align with max simulation time, "
                "last incomplete frame will be discarded."
            )
            self.log.warning("Updating the max_sim_time to match.")
            sim_conf.max_sim_time = TR_vol_ms * n_ksp_frames / 1000
        self.log.info("Start Sampling pattern generation")
        counter = 0
        zero_data = np.zeros(
            (sim_conf.hardware.n_coils, sim_conf.shape[2]), dtype=np.complex64
        )

        # Update the encoding limits.
        # step 0 : frequency (readout directionz)
        # step 1 : phase encoding (blip epi)
        #
        hdr = mrd.xsd.CreateFromDocument(dataset.read_xml_header())
        hdr.encoding[0].encodingLimits = mrd.xsd.encodingLimitsType(
            kspace_encoding_step_0=mrd.xsd.limitType(
                0, sim_conf.shape[2], sim_conf.shape[2] // 2
            ),
            kspace_encoding_step_1=mrd.xsd.limitType(
                0, sim_conf.shape[1], sim_conf.shape[1] // 2
            ),
            slice=mrd.xsd.limitType(0, sim_conf.shape[0], sim_conf.shape[0] // 2),
            repetition=mrd.xsd.limitType(0, n_ksp_frames, 0),
        )

        dataset.write_xml_header(mrd.xsd.ToXML(hdr))  # write the updated header back

        acq_dtype = np.dtype(
            [
                ("head", mrd.hdf5.acquisition_header_dtype),
                (
                    "data",
                    np.float32,
                    (sim_conf.hardware.n_coils * sim_conf.shape[2] * 2,),
                ),
                ("traj", np.uint32, (sim_conf.shape[2] * 3,)),
            ]
        )

        acq_size = np.empty((1,), dtype=acq_dtype).nbytes
        chunk = int(
            np.ceil(
                (n_shots_frame * acq_size * n_lines)
                / EnvConfig["SNAKE_HDF5_CHUNK_SIZE"]
            )
        )
        chunk = min(chunk, n_shots_frame * n_lines)  # write at least a chunk per frmae.
        chunk_write_sizes = [
            len(c)
            for c in batched(
                range(n_lines * n_shots_frame * n_ksp_frames),
                int(
                    np.ceil(
                        EnvConfig["SNAKE_HDF5_CHUNK_SIZE"]
                        / (acq_size * n_lines * n_shots_frame * n_ksp_frames)
                    )
                ),
            )
        ]

        self.log.debug("chunk size for hdf5 %s, elem %s Bytes", chunk, acq_size)
        pbar = tqdm(total=n_ksp_frames * n_shots_frame)
        dataset._dataset.create_dataset(
            "data",
            shape=(n_ksp_frames * n_shots_frame * n_lines),
            dtype=acq_dtype,
            chunks=(chunk,),
        )
        write_start = 0
        counter = 0

        for i in range(n_ksp_frames):
            stack_epi3d = self.get_next_frame(sim_conf)  # of shape N_stack, N, 3
            for j, epi2d in enumerate(stack_epi3d):
                epi2d_r = epi2d.reshape(
                    sim_conf.shape[1], sim_conf.shape[2], 3
                )  # reorder to have
                for k, readout in enumerate(epi2d_r):
                    flags = 0
                    if k == 0:
                        flags |= ACQ.FIRST_IN_ENCODE_STEP1
                        flags |= ACQ.FIRST_IN_SLICE
                        if j == 0:
                            flags |= ACQ.FIRST_IN_REPETITION
                    if k == len(epi2d_r) - 1:
                        flags |= ACQ.LAST_IN_ENCODE_STEP1
                        flags |= ACQ.LAST_IN_SLICE
                        if j == len(stack_epi3d) - 1:
                            flags |= ACQ.LAST_IN_REPETITION
                            if i == n_ksp_frames - 1:
                                flags |= ACQ.LAST_IN_MEASUREMENT
                    if counter == 0:
                        current_chunk_size = chunk_write_sizes.pop()
                        acq_chunk = np.empty((current_chunk_size,), dtype=acq_dtype)

                    acq_chunk[counter]["head"] = np.frombuffer(
                        mrd.AcquisitionHeader(
                            version=1,
                            flags=flags,
                            scan_counter=counter,
                            sample_time_us=sim_conf.hardware.dwell_time_ms
                            * 1000
                            / n_samples,
                            center_sample=n_samples // 2 if self.in_out else 0,
                            idx=mrd.EncodingCounters(
                                repetition=i,
                                kspace_encode_step_1=readout[0, 1],
                                slice=readout[0, 0],
                            ),
                            read_dir=dir_cos(readout[0], readout[1]),
                            active_channels=sim_conf.hardware.n_coils,
                            available_channels=sim_conf.hardware.n_coils,
                            number_of_samples=len(readout),
                            trajectory_dimensions=3,
                        ),
                        dtype=mrd.hdf5.acquisition_header_dtype,
                    ).copy()
                    acq_chunk[counter]["data"] = zero_data.view(np.float32).ravel()
                    acq_chunk[counter]["traj"] = readout.astype(
                        np.uint32, copy=False
                    ).ravel()
                    counter += 1
                    if counter == current_chunk_size:
                        counter = 0
                        # write to hdf5 mrd
                        dataset._dataset["data"][
                            write_start : write_start + current_chunk_size
                        ] = acq_chunk
                        write_start += current_chunk_size
                pbar.update(1)

        pbar.close()

        dataset._file.flush()  # Empty all buffers to disk
        return dataset


class EVI3dAcquisitionSampler(BaseSampler):
    """SAmpler for EVI acquisition."""

    __sampler_name__ = "evi"
    __engine__ = "EVI"

    in_out = True

    def _single_frame(self, sim_conf: SimConfig) -> NDArray:
        """Generate the sampling pattern."""
        epi_coords = evi_factory(
            shape=sim_conf.shape,
        ).reshape(*sim_conf.shape, 3)
        return epi_coords

    def add_all_acq_mrd(
        self,
        dataset: mrd.Dataset,
        sim_conf: SimConfig,
    ) -> mrd.Dataset:
        """Create the acquisitions associated with this sampler."""
        single_frame = self._single_frame(sim_conf)
        n_samples = (
            single_frame.shape[1] * single_frame.shape[2] * single_frame.shape[0]
        )

        TR_vol_ms = sim_conf.seq.TR
        n_ksp_frames_true = sim_conf.max_sim_time * 1000 / TR_vol_ms
        n_ksp_frames = int(n_ksp_frames_true)

        self.log.info("Generating %d frames", n_ksp_frames)
        self.log.info("Frame have %d shots", 1)
        self.log.info("Tobs %.3f ms", n_samples * sim_conf.hardware.dwell_time_ms)
        self.log.info("Shot have %d samples", n_samples)
        self.log.info("volume TR: %f ms", TR_vol_ms)

        if n_ksp_frames == 0:
            raise ValueError(
                "No frame can be generated with the current configuration"
                " (TR/shot too long or max_sim_time too short)"
            )
        if n_ksp_frames != n_ksp_frames_true:
            self.log.warning(
                "Volumic TR does not align with max simulation time, "
                "last incomplete frame will be discarded."
            )
            self.log.warning("Updating the max_sim_time to match.")
            sim_conf.max_sim_time = TR_vol_ms * n_ksp_frames / 1000
        self.log.info("Start Sampling pattern generation")
        counter = 0
        zero_data = np.zeros(
            (sim_conf.hardware.n_coils, sim_conf.shape[2]), dtype=np.complex64
        )

        # Update the encoding limits.
        # step 0 : frequency (readout directionz)
        # step 1 : phase encoding (blip epi)
        #
        hdr = mrd.xsd.CreateFromDocument(dataset.read_xml_header())
        hdr.encoding[0].encodingLimits = mrd.xsd.encodingLimitsType(
            kspace_encoding_step_0=mrd.xsd.limitType(
                0, sim_conf.shape[2], sim_conf.shape[2] // 2
            ),
            kspace_encoding_step_1=mrd.xsd.limitType(
                0, sim_conf.shape[1], sim_conf.shape[1] // 2
            ),
            slice=mrd.xsd.limitType(0, sim_conf.shape[0], sim_conf.shape[0] // 2),
            repetition=mrd.xsd.limitType(0, n_ksp_frames, 0),
        )

        dataset.write_xml_header(mrd.xsd.ToXML(hdr))  # write the updated header back

        acq_dtype = np.dtype(
            [
                ("head", mrd.hdf5.acquisition_header_dtype),
                (
                    "data",
                    np.float32,
                    (sim_conf.hardware.n_coils * sim_conf.shape[2] * 2,),
                ),
                ("traj", np.uint32, (sim_conf.shape[2] * 3,)),
            ]
        )

        # Write the acquisition.
        # We create the dataset manually with custom dtype.
        # Compared to using mrd.Dataset.append_acquisition
        # - this is faster !
        # - uses fixed sized array (All shot have the same size !)
        # - allow for smart chunking (useful for reading/writing efficiently)
        acq = np.empty(
            (n_ksp_frames * sim_conf.shape[1] * sim_conf.shape[0],), dtype=acq_dtype
        )

        for i in range(n_ksp_frames):
            stack_epi3d = self._single_frame(sim_conf)  # of shape N_stack, N, 3
            for j, epi2d in enumerate(stack_epi3d):
                epi2d_r = epi2d.reshape(
                    sim_conf.shape[1], sim_conf.shape[2], 3
                )  # reorder to have
                for k, readout in enumerate(epi2d_r):
                    flags = 0
                    if k == 0:
                        flags |= ACQ.FIRST_IN_ENCODE_STEP1
                        flags |= ACQ.FIRST_IN_SLICE
                        if j == 0:
                            flags |= ACQ.FIRST_IN_REPETITION
                    if k == len(epi2d_r) - 1:
                        flags |= ACQ.LAST_IN_ENCODE_STEP1
                        flags |= ACQ.LAST_IN_SLICE
                        if j == len(stack_epi3d) - 1:
                            flags |= ACQ.LAST_IN_REPETITION
                            if i == n_ksp_frames - 1:
                                flags |= ACQ.LAST_IN_MEASUREMENT
                    acq[counter]["head"] = np.frombuffer(
                        mrd.AcquisitionHeader(
                            version=1,
                            flags=flags,
                            scan_counter=counter,
                            sample_time_us=sim_conf.hardware.dwell_time_ms
                            * 1000
                            / n_samples,
                            center_sample=n_samples // 2 if self.in_out else 0,
                            idx=mrd.EncodingCounters(
                                repetition=i,
                                kspace_encode_step_1=readout[0, 1],
                                slice=readout[0, 0],
                            ),
                            read_dir=dir_cos(readout[0], readout[1]),
                            active_channels=sim_conf.hardware.n_coils,
                            available_channels=sim_conf.hardware.n_coils,
                            number_of_samples=len(readout),
                            trajectory_dimensions=3,
                        ),
                        dtype=mrd.hdf5.acquisition_header_dtype,
                    ).copy()
                    acq[counter]["data"] = zero_data.view(np.float32).ravel()
                    acq[counter]["traj"] = np.float32(readout).view(np.float32).ravel()
                    counter += 1

        dataset._dataset.create_dataset(
            "data",
            data=acq,
            chunks=min(sim_conf.shape[1] * sim_conf.shape[0], len(acq)),
        )
        return dataset


def dir_cos(start: NDArray, end: NDArray) -> tuple[np.float32]:
    """Compute the directional cosine of the vector from beg to end point."""
    diff = np.float32(end) - np.float32(start)
    cos = diff / np.sqrt(np.sum(diff**2))
    return tuple(cos)<|MERGE_RESOLUTION|>--- conflicted
+++ resolved
@@ -31,13 +31,8 @@
     obs_time_ms: int
         Time spent to acquire a single shot
     in_out: bool
-<<<<<<< HEAD
-        If true, the trajectory is acquired with a double join pattern from/to
-        the periphery
-=======
         If true, the trajectory is acquired with a double join pattern
         from/to the periphery
->>>>>>> 85131534
     ndim: int
         Number of dimensions of the trajectory (2 or 3)
     """
@@ -203,13 +198,8 @@
     obs_time_ms: int
         Time spent to acquire a single shot
     in_out: bool
-<<<<<<< HEAD
-        If true, the trajectory is acquired with a double join pattern from/to
-        the periphery
-=======
         If true, the trajectory is acquired with a double join pattern
         from/to the periphery
->>>>>>> 85131534
     """
 
     __sampler_name__ = "load-trajectory"
